# Testing Metaxy Features

This guide covers patterns for testing your features when using Metaxy.

## Graph Isolation

By default, Metaxy uses a single global feature [graph][metaxy.FeatureGraph] where all features register themselves automatically.
During testing, you might want to construct your own, clean and isolated graphs.

### Using Isolated Graphs

Always use isolated graphs in tests:

```python
@pytest.fixture(autouse=True)
def graph():
    with FeatureGraph().use():
        yield graph


<<<<<<< HEAD
        # Test operations here
```

The context manager ensures all feature registrations within the block use the test graph instead of the global one.

### Graph Context Management

The active graph uses context variables to support multiple graphs:

```python
# Default global graph (used in production)
graph = FeatureGraph()

# Get active graph
active = FeatureGraph.get_active()

# Use custom graph temporarily
with custom_graph.use():
    # All operations use custom_graph
    pass
```

This enables:

- **Isolated testing**: Each test gets its own feature registry
- **Migration testing**: Load historical graphs for migration scenarios
- **Multi-environment testing**: Test different feature configurations

## Testing Metadata Store Operations

### Context Manager Pattern

Stores must be used as context managers to ensure proper resource cleanup:

```python
def test_metadata_operations():
    with InMemoryMetadataStore() as store:
        # Create test data
        df = pl.DataFrame(
            {
                "sample_uid": [1, 2, 3],
                "provenance_by_field": {...},
                "feature_version": "abc123",
            }
        )
=======
def test_my_feature(graph: FeatureGraph):
    class MyFeature(Feature, spec=...):
        pass
>>>>>>> e9bf233d

    # Test operations here

    # inspect the graph object if needed
```

The context manager ensures all feature registrations within the block use the test graph instead of the global one.
Multiple graphs can exist at the same time, but only one will be used for feature registration.

### Suppressing `AUTO_CREATE_TABLES` Warnings

When testing with `auto_create_tables=True`, Metaxy emits warnings to remind you not to use this in production. These warnings are important for production safety, but can clutter test output.

To suppress these warnings in your test suite, use pytest's `filterwarnings` configuration:

```toml
# pyproject.toml
[tool.pytest.ini_options]
env = [
  "METAXY_AUTO_CREATE_TABLES=1", # Enable auto-creation in tests
]
filterwarnings = [
  "ignore:AUTO_CREATE_TABLES is enabled:UserWarning", # Suppress the warning
]
```

The warning is still emitted (important for production awareness), but pytest filters it from test output.

**Testing the Warning Itself**

If you need to verify that the warning is actually emitted, use `pytest.warns()`:

```python
import pytest


def test_auto_create_tables_warning():
    with pytest.warns(
        UserWarning, match=r"AUTO_CREATE_TABLES is enabled.*do not use in production"
    ):
        with DuckDBMetadataStore(":memory:", auto_create_tables=True) as store:
            pass  # Warning is emitted and captured
```

<<<<<<< HEAD
This works even with `filterwarnings` configured, because `pytest.warns()` explicitly captures and verifies the warning.

## Testing Custom Alignment

If your feature overrides `load_input()` for custom alignment, test it thoroughly:

```python
def test_custom_alignment():
    # Prepare test data
    current = pl.DataFrame({"sample_uid": [1, 2, 3], "custom_field": ["a", "b", "c"]})

    upstream = {
        "video_feature": pl.DataFrame(
            {"sample_uid": [2, 3, 4], "provenance_by_field": {...}}
        )
    }

    # Test alignment logic
    result = MyFeature.load_input(current, upstream)

    # Verify behavior
    assert set(result["sample_uid"].to_list()) == {2, 3}  # Inner join
    assert "custom_field" in result.columns  # Custom fields preserved
```

## Testing Feature Dependencies

Verify that dependencies are correctly defined:

```python
def test_feature_dependencies():
    test_graph = FeatureGraph()

    with test_graph.use():
        # Define upstream feature
        class UpstreamFeature(
            Feature,
            spec=FeatureSpec(
                key=FeatureKey(["upstream"]),
                fields=[FieldSpec(key=FieldKey(["data"]), code_version="1")],
            ),
        ):
            pass

        # Define downstream feature with dependency
        class DownstreamFeature(
            Feature,
            spec=FeatureSpec(
                key=FeatureKey(["downstream"]),
                deps=[FeatureDep(feature=FeatureKey(["upstream"]))],
                fields=[
                    FieldSpec(
                        key=FieldKey(["processed"]),
                        code_version="1",
                        deps=[
                            FieldDep(
                                feature=FeatureKey(["upstream"]),
                                fields=[FieldKey(["data"])],
                            )
                        ],
                    )
                ],
            ),
        ):
            pass

        # Verify graph structure
        assert len(test_graph.features_by_key) == 2
        assert UpstreamFeature in test_graph.get_downstream(DownstreamFeature)
```

## Testing Migrations

### Simulating Feature Changes

Test how your features behave when definitions change:

```python
def test_migration_scenario():
    # Initial version
    graph_v1 = FeatureGraph()
    with graph_v1.use():

        class MyFeatureV1(
            Feature,
            spec=FeatureSpec(
                key=FeatureKey(["my_feature"]),
                fields=[FieldSpec(key=FieldKey(["field1"]), code_version="1")],
            ),
        ):
            pass

    # Record initial state
    with InMemoryMetadataStore() as store:
        store.record_feature_graph_snapshot(graph_v1)

        # Modified version
        graph_v2 = FeatureGraph()
        with graph_v2.use():

            class MyFeatureV2(
                Feature,
                spec=FeatureSpec(
                    key=FeatureKey(["my_feature"]),
                    fields=[FieldSpec(key=FieldKey(["field1"]), code_version="2")],
                ),
            ):
                pass

        # Verify version change detected
        with graph_v2.use():
            changes = store.detect_feature_changes(MyFeatureV2)
            assert changes is not None
```

### Testing Migration Idempotency

Ensure migrations can be safely re-run:

```python
def test_migration_idempotency():
    with InMemoryMetadataStore() as store:
        # Apply migration twice
        apply_migration(store, migration)
        result1 = store.read_metadata(MyFeature)

        apply_migration(store, migration)  # Should be no-op
        result2 = store.read_metadata(MyFeature)

        # Results should be identical
        assert result1.equals(result2)
```

## Best Practices

1. **Always use isolated graphs** - Never rely on the global graph in tests
2. **Use context managers** - Ensure proper cleanup of stores and resources
3. **Test across backends** - Verify features work with different metadata stores
4. **Test edge cases** - Empty data, missing dependencies, version conflicts
5. **Mock external dependencies** - Isolate tests from external services
6. **Verify determinism** - Feature versions should be consistent across runs
=======
This works even with `filterwarnings` configured, because `pytest.warns()` explicitly captures and verifies the warning.
>>>>>>> e9bf233d
<|MERGE_RESOLUTION|>--- conflicted
+++ resolved
@@ -18,11 +18,17 @@
         yield graph
 
 
-<<<<<<< HEAD
-        # Test operations here
+def test_my_feature(graph: FeatureGraph):
+    class MyFeature(Feature, spec=...):
+        pass
+
+    # Test operations here
+
+    # inspect the graph object if needed
 ```
 
 The context manager ensures all feature registrations within the block use the test graph instead of the global one.
+Multiple graphs can exist at the same time, but only one will be used for feature registration.
 
 ### Graph Context Management
 
@@ -64,21 +70,42 @@
                 "feature_version": "abc123",
             }
         )
-=======
-def test_my_feature(graph: FeatureGraph):
-    class MyFeature(Feature, spec=...):
+
+        # Write metadata
+        store.write_metadata(MyFeature, df)
+
+        # Read and verify
+        result = store.read_metadata(MyFeature)
+        assert len(result) == 3
+```
+
+### Testing with Different Backends
+
+Use parametrized tests to verify behavior across backends:
+
+```python
+import pytest
+
+
+@pytest.mark.parametrize(
+    "store_cls",
+    [
+        InMemoryMetadataStore,
+        DuckDBMetadataStore,
+    ],
+)
+def test_store_behavior(store_cls, tmp_path):
+    # Use tmp_path for file-based stores
+    store_kwargs = {}
+    if store_cls != InMemoryMetadataStore:
+        store_kwargs["path"] = tmp_path / "test.db"
+
+    with store_cls(**store_kwargs) as store:
+        # Test your feature operations
         pass
->>>>>>> e9bf233d
-
-    # Test operations here
-
-    # inspect the graph object if needed
-```
-
-The context manager ensures all feature registrations within the block use the test graph instead of the global one.
-Multiple graphs can exist at the same time, but only one will be used for feature registration.
-
-### Suppressing `AUTO_CREATE_TABLES` Warnings
+```
+
+### Suppressing AUTO_CREATE_TABLES Warnings
 
 When testing with `auto_create_tables=True`, Metaxy emits warnings to remind you not to use this in production. These warnings are important for production safety, but can clutter test output.
 
@@ -113,7 +140,6 @@
             pass  # Warning is emitted and captured
 ```
 
-<<<<<<< HEAD
 This works even with `filterwarnings` configured, because `pytest.warns()` explicitly captures and verifies the warning.
 
 ## Testing Custom Alignment
@@ -254,7 +280,4 @@
 3. **Test across backends** - Verify features work with different metadata stores
 4. **Test edge cases** - Empty data, missing dependencies, version conflicts
 5. **Mock external dependencies** - Isolate tests from external services
-6. **Verify determinism** - Feature versions should be consistent across runs
-=======
-This works even with `filterwarnings` configured, because `pytest.warns()` explicitly captures and verifies the warning.
->>>>>>> e9bf233d
+6. **Verify determinism** - Feature versions should be consistent across runs