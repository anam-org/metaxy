--- conflicted
+++ resolved
@@ -171,13 +171,7 @@
 
 nav:
   - Home: index.md
-<<<<<<< HEAD
   - Slides: slides/intro.md
-=======
-  - Overview:
-    - Quickstart: overview/quickstart.md
-    - Feature Dependencies: overview/feature-dependencies.md
->>>>>>> 27013ae3
   - Learn:
     - Metadata Stores: learn/metadata-stores.md
     - Feature Definitions: learn/feature-definitions.md
