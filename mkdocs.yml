--- conflicted
+++ resolved
@@ -60,16 +60,14 @@
   - autorefs
   - section-index
   - gh-admonitions
-<<<<<<< HEAD
-=======
   - macros:
       module_name: docs/main
   # - social
 
->>>>>>> c48d9d34
   # in the futurem, we could move navigation to a separate file
   # - literate-nav:
   #     nav_file: nagiration.md
+
   - mkdocstrings:
       enable_inventory: true
       handlers:
@@ -187,6 +185,9 @@
 
 nav:
   - Home: index.md
+  - Overview:
+    - Quickstart: overview/quickstart.md
+    - Feature Dependencies: overview/feature-dependencies.md
   - Slides: slides/intro.md
   - Learn:
     - Metadata Stores: learn/metadata-stores.md
