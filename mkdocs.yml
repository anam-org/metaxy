--- conflicted
+++ resolved
@@ -60,11 +60,6 @@
   - autorefs
   - section-index
   - gh-admonitions
-<<<<<<< HEAD
-=======
-  # - social
-
->>>>>>> b87cc239
   # in the futurem, we could move navigation to a separate file
   # - literate-nav:
   #     nav_file: nagiration.md
